// Copyright 2012, Google Inc. All rights reserved.
// Use of this source code is governed by a BSD-style
// license that can be found in the LICENSE file.

// vt tablet server: Serves queries and performs housekeeping jobs.
package main

import (
	"flag"
	"fmt"
	"net"
	"net/http"
	_ "net/http/pprof"
	"os"
	"strings"
	"syscall"
	"time"

	log "github.com/golang/glog"
	"github.com/youtube/vitess/go/jscfg"
	"github.com/youtube/vitess/go/proc"
	"github.com/youtube/vitess/go/relog"
	rpc "github.com/youtube/vitess/go/rpcplus"
	"github.com/youtube/vitess/go/rpcwrap/auth"
	"github.com/youtube/vitess/go/rpcwrap/bsonrpc"
	"github.com/youtube/vitess/go/rpcwrap/jsonrpc"
	_ "github.com/youtube/vitess/go/snitch"
	"github.com/youtube/vitess/go/vt/dbconfigs"
	"github.com/youtube/vitess/go/vt/mysqlctl"
	"github.com/youtube/vitess/go/vt/servenv"
	ts "github.com/youtube/vitess/go/vt/tabletserver"
	"github.com/youtube/vitess/go/vt/topo"
	"github.com/youtube/vitess/go/vt/vttablet"
)

var (
	port          = flag.Int("port", 6509, "port for the server")
	tabletPath    = flag.String("tablet-path", "", "tablet alias or path to zk node representing the tablet")
	qsConfigFile  = flag.String("queryserver-config-file", "", "config file name for the query service")
	mycnfFile     = flag.String("mycnf-file", "", "my.cnf file")
	authConfig    = flag.String("auth-credentials", "", "name of file containing auth credentials")
	queryLog      = flag.String("debug-querylog-file", "", "for testing: log all queries to this file")
	customrules   = flag.String("customrules", "", "custom query rules file")
	overridesFile = flag.String("schema-override", "", "schema overrides file")

	securePort = flag.Int("secure-port", 0, "port for the secure server")
	cert       = flag.String("cert", "", "cert file")
	key        = flag.String("key", "", "key file")
	caCert     = flag.String("ca-cert", "", "ca-cert file")
)

// Default values for the config
//
// The value for StreamBufferSize was chosen after trying out a few of
// them. Too small buffers force too many packets to be sent. Too big
// buffers force the clients to read them in multiple chunks and make
// memory copies.  so with the encoding overhead, this seems to work
// great.  (the overhead makes the final packets on the wire about
// twice bigger than this).
var qsConfig = ts.Config{
	PoolSize:           16,
	StreamPoolSize:     750,
	TransactionCap:     20,
	TransactionTimeout: 30,
	MaxResultSize:      10000,
	QueryCacheSize:     5000,
	SchemaReloadTime:   30 * 60,
	QueryTimeout:       0,
	IdleTimeout:        30 * 60,
	StreamBufferSize:   32 * 1024,
	RowCache:           nil,
}

// tabletParamToTabletAlias takes either an old style ZK tablet path or a
// new style tablet alias as a string, and returns a TabletAlias.
func tabletParamToTabletAlias(param string) topo.TabletAlias {
	if param[0] == '/' {
		// old zookeeper path, convert to new-style string tablet alias
		zkPathParts := strings.Split(param, "/")
		if len(zkPathParts) != 6 || zkPathParts[0] != "" || zkPathParts[1] != "zk" || zkPathParts[3] != "vt" || zkPathParts[4] != "tablets" {
			log.Fatalf("Invalid tablet path: %v", param)
		}
		param = zkPathParts[2] + "-" + zkPathParts[5]
	}
	result, err := topo.ParseTabletAliasString(param)
	if err != nil {
		log.Fatalf("Invalid tablet alias %v: %v", param, err)
	}
	return result
}

func main() {
	dbConfigsFile, dbCredentialsFile := dbconfigs.RegisterCommonFlags()
	flag.Parse()

	servenv.Init()
	defer servenv.Close()

	tabletAlias := tabletParamToTabletAlias(*tabletPath)

	mycnf := readMycnf(tabletAlias.Uid)
	dbcfgs, err := dbconfigs.Init(mycnf.SocketFile, *dbConfigsFile, *dbCredentialsFile)
	if err != nil {
		log.Warning(err)
	}

	initQueryService(dbcfgs)
	mysqlctl.RegisterUpdateStreamService(mycnf)
	ts.RegisterCacheInvalidator()                                                                                                                          // depends on both query and updateStream
	err = vttablet.InitAgent(tabletAlias, dbcfgs, mycnf, *dbConfigsFile, *dbCredentialsFile, *port, *securePort, *mycnfFile, *customrules, *overridesFile) // depends on both query and updateStream
	if err != nil {
		log.Fatal(err)
	}

	rpc.HandleHTTP()

	// NOTE(szopa): Changing credentials requires a server
	// restart.
	if *authConfig != "" {
		if err := auth.LoadCredentials(*authConfig); err != nil {
			log.Errorf("could not load authentication credentials, not starting rpc servers: %v", err)
		}
		serveAuthRPC()
	}

	serveRPC()

	vttablet.HttpHandleSnapshots(mycnf, tabletAlias.Uid)

	l, err := proc.Listen(fmt.Sprintf("%v", *port))
	if err != nil {
		log.Fatal(err)
	}
	go http.Serve(l, nil)

	var secureListener net.Listener
	if *securePort != 0 {
		log.Infof("listening on secure port %v", *securePort)
		vttablet.SecureServe(fmt.Sprintf(":%d", *securePort), *cert, *key, *caCert)
	}

	log.Infof("started vttablet %v", *port)
	s := proc.Wait()
	if secureListener != nil {
		secureListener.Close()
	}

	// A SIGUSR1 means that we're restarting
	if s == syscall.SIGUSR1 {
		// Give some time for the other process
		// to pick up the listeners
		log.Info("Exiting on SIGUSR1")
		time.Sleep(5 * time.Millisecond)
		ts.DisallowQueries(true)
	} else {
		log.Info("Exiting on SIGTERM")
		ts.DisallowQueries(false)
	}
	mysqlctl.DisableUpdateStreamService()
	topo.CloseServers()
	vttablet.CloseAgent()
<<<<<<< HEAD
=======
	log.Info("done")
>>>>>>> 914e5d38
}

func serveAuthRPC() {
	bsonrpc.ServeAuthRPC()
	jsonrpc.ServeAuthRPC()
}

func serveRPC() {
	jsonrpc.ServeHTTP()
	jsonrpc.ServeRPC()
	bsonrpc.ServeHTTP()
	bsonrpc.ServeRPC()
}

func readMycnf(tabletId uint32) *mysqlctl.Mycnf {
	if *mycnfFile == "" {
		*mycnfFile = mysqlctl.MycnfFile(tabletId)
	}
	mycnf, mycnfErr := mysqlctl.ReadMycnf(*mycnfFile)
	if mycnfErr != nil {
		log.Fatalf("mycnf read failed: %v", mycnfErr)
	}
	return mycnf
}

func initQueryService(dbcfgs dbconfigs.DBConfigs) {
	ts.SqlQueryLogger.ServeLogs("/debug/querylog")
	ts.TxLogger.ServeLogs("/debug/txlog")

	if err := jscfg.ReadJson(*qsConfigFile, &qsConfig); err != nil {
		log.Warning(err)
	}
	ts.RegisterQueryService(qsConfig)
	if *queryLog != "" {
		if f, err := os.OpenFile(*queryLog, os.O_WRONLY|os.O_APPEND|os.O_CREATE, 0644); err == nil {
			ts.QueryLogger = relog.New(f, "", relog.DEBUG)
		} else {
			log.Fatalf("Error opening file %v: %v", *queryLog, err)
		}
	}
}<|MERGE_RESOLUTION|>--- conflicted
+++ resolved
@@ -159,10 +159,6 @@
 	mysqlctl.DisableUpdateStreamService()
 	topo.CloseServers()
 	vttablet.CloseAgent()
-<<<<<<< HEAD
-=======
-	log.Info("done")
->>>>>>> 914e5d38
 }
 
 func serveAuthRPC() {
