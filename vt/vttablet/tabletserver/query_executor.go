--- conflicted
+++ resolved
@@ -18,10 +18,7 @@
 
 import (
 	"fmt"
-<<<<<<< HEAD
-=======
 	"io"
->>>>>>> 8602f943
 	"strings"
 	"time"
 
