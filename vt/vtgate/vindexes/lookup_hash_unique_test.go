// Copyright 2014, Google Inc. All rights reserved.
// Use of this source code is governed by a BSD-style
// license that can be found in the LICENSE file.

package vindexes

import (
	"reflect"
	"testing"

	"github.com/youtube/vitess/go/vt/tabletserver/querytypes"
)

var lhu Vindex

func init() {
<<<<<<< HEAD
	h, err := planbuilder.CreateVindex("lookup_hash_unique", "nn", map[string]interface{}{"Table": "t", "From": "fromc", "To": "toc"})
=======
	h, err := CreateVindex("lookup_hash_unique", "nn", map[string]interface{}{"Table": "t", "From": "fromc", "To": "toc"})
>>>>>>> 07b4a406
	if err != nil {
		panic(err)
	}
	lhu = h
}

func TestLookupHashUniqueCost(t *testing.T) {
	if lhu.Cost() != 10 {
		t.Errorf("Cost(): %d, want 10", lhu.Cost())
	}
}

func TestLookupHashUniqueMap(t *testing.T) {
	vc := &vcursor{numRows: 1}
	got, err := lhu.(Unique).Map(vc, []interface{}{1, int32(2)})
	if err != nil {
		t.Error(err)
	}
	want := [][]byte{
		[]byte("\x16k@\xb4J\xbaK\xd6"),
		[]byte("\x16k@\xb4J\xbaK\xd6"),
	}
	if !reflect.DeepEqual(got, want) {
		t.Errorf("Map(): %#v, want %+v", got, want)
	}
}

func TestLookupHashUniqueVerify(t *testing.T) {
	vc := &vcursor{numRows: 1}
	success, err := lhu.Verify(vc, 1, []byte("\x16k@\xb4J\xbaK\xd6"))
	if err != nil {
		t.Error(err)
	}
	if !success {
		t.Errorf("Verify(): %+v, want true", success)
	}
}

func TestLookupHashUniqueCreate(t *testing.T) {
	vc := &vcursor{}
	err := lhu.(Lookup).Create(vc, 1, []byte("\x16k@\xb4J\xbaK\xd6"))
	if err != nil {
		t.Error(err)
	}
	wantQuery := &querytypes.BoundQuery{
		Sql: "insert into t(fromc, toc) values(:fromc, :toc)",
		BindVariables: map[string]interface{}{
			"fromc": 1,
			"toc":   int64(1),
		},
	}
	if !reflect.DeepEqual(vc.bq, wantQuery) {
		t.Errorf("vc.query = %#v, want %#v", vc.bq, wantQuery)
	}
}

func TestLookupHashUniqueReverse(t *testing.T) {
	_, ok := lhu.(Reversible)
	if ok {
		t.Errorf("lhu.(Reversible): true, want false")
	}
}

func TestLookupHashUniqueDelete(t *testing.T) {
	vc := &vcursor{}
	err := lhu.(Lookup).Delete(vc, []interface{}{1}, []byte("\x16k@\xb4J\xbaK\xd6"))
	if err != nil {
		t.Error(err)
	}
	wantQuery := &querytypes.BoundQuery{
		Sql: "delete from t where fromc = :fromc and toc = :toc",
		BindVariables: map[string]interface{}{
			"fromc": 1,
			"toc":   int64(1),
		},
	}
	if !reflect.DeepEqual(vc.bq, wantQuery) {
		t.Errorf("vc.query = %#v, want %#v", vc.bq, wantQuery)
	}
}<|MERGE_RESOLUTION|>--- conflicted
+++ resolved
@@ -14,11 +14,7 @@
 var lhu Vindex
 
 func init() {
-<<<<<<< HEAD
-	h, err := planbuilder.CreateVindex("lookup_hash_unique", "nn", map[string]interface{}{"Table": "t", "From": "fromc", "To": "toc"})
-=======
 	h, err := CreateVindex("lookup_hash_unique", "nn", map[string]interface{}{"Table": "t", "From": "fromc", "To": "toc"})
->>>>>>> 07b4a406
 	if err != nil {
 		panic(err)
 	}
